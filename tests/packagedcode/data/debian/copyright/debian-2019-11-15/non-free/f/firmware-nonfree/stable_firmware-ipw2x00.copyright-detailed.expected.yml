--- conflicted
+++ resolved
@@ -1,8 +1,4 @@
 -
-<<<<<<< HEAD
-- free-unknown AND unknown AND unknown-license-reference
-=======
 - cc-pdm-1.0 AND commercial-license AND free-unknown AND gpl-2.0-plus AND lgpl-2.1-plus AND
   other-permissive AND unknown AND unknown-license-reference AND warranty-disclaimer
->>>>>>> e940d07d
 - Copyright 2003-2009 Intel Corporation