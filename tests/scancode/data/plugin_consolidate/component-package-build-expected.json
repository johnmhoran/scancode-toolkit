--- conflicted
+++ resolved
@@ -159,76 +159,9 @@
       "copyrights": [],
       "holders": [],
       "authors": [],
-<<<<<<< HEAD
       "packages": [],
       "consolidated_to": [
         "build_1"
-      ],
-      "files_count": 1,
-      "dirs_count": 0,
-      "size_count": 261,
-      "scan_errors": []
-    },
-    {
-      "path": "component-package-build/build/BUCK",
-      "type": "file",
-      "name": "BUCK",
-      "base_name": "BUCK",
-      "extension": "",
-      "size": 261,
-      "sha1": "9c34c25b3c03dfd10ecdea708760ca28f1ded7cb",
-      "md5": "c0ec3769ff4b88cac753fb58fea83cfb",
-      "mime_type": "text/plain",
-      "file_type": "ASCII text",
-      "programming_language": null,
-      "is_binary": false,
-      "is_text": true,
-      "is_archive": false,
-      "is_media": false,
-      "is_source": false,
-      "is_script": false,
-      "licenses": [],
-      "license_expressions": [],
-      "copyrights": [],
-      "holders": [],
-      "authors": [],
-=======
->>>>>>> 30021c2f
-      "packages": [
-        {
-          "type": "buck",
-          "namespace": null,
-          "name": "demo",
-          "version": null,
-          "qualifiers": null,
-          "subpath": null,
-          "primary_language": null,
-          "description": null,
-          "release_date": null,
-          "parties": [],
-          "keywords": [],
-          "homepage_url": null,
-          "download_url": null,
-          "size": null,
-          "sha1": null,
-          "md5": null,
-          "sha256": null,
-          "sha512": null,
-          "bug_tracking_url": null,
-          "code_view_url": null,
-          "vcs_url": null,
-          "copyright": null,
-          "license_expression": null,
-          "declared_license": [],
-          "notice_text": null,
-          "manifest_path": "BUCK",
-          "dependencies": [],
-          "contains_source_code": null,
-          "source_packages": []
-        }
-      ],
-      "consolidated_to": [
-        "demo_1"
       ],
       "files_count": 1,
       "dirs_count": 0,
@@ -636,45 +569,7 @@
       "copyrights": [],
       "holders": [],
       "authors": [],
-<<<<<<< HEAD
-      "packages": [],
-=======
-      "packages": [
-        {
-          "type": "npm",
-          "namespace": null,
-          "name": "test-package",
-          "version": "0.0.1",
-          "qualifiers": null,
-          "subpath": null,
-          "primary_language": "JavaScript",
-          "description": null,
-          "release_date": null,
-          "parties": [],
-          "keywords": [],
-          "homepage_url": null,
-          "download_url": "https://registry.npmjs.org/test-package/-/test-package-0.0.1.tgz",
-          "size": null,
-          "sha1": null,
-          "md5": null,
-          "sha256": null,
-          "sha512": null,
-          "bug_tracking_url": null,
-          "code_view_url": null,
-          "vcs_url": null,
-          "copyright": null,
-          "license_expression": "apache-2.0",
-          "declared_license": [
-            "apache-2.0"
-          ],
-          "notice_text": null,
-          "manifest_path": "package.json",
-          "dependencies": [],
-          "contains_source_code": null,
-          "source_packages": []
-        }
-      ],
->>>>>>> 30021c2f
+      "packages": [],
       "consolidated_to": [
         "pkg_npm_test_package_0_0_1_1"
       ],
