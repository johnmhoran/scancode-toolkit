#
# Copyright (c) 2018 nexB Inc. and others. All rights reserved.
# http://nexb.com and https://github.com/nexB/scancode-toolkit/
# The ScanCode software is licensed under the Apache License version 2.0.
# Data generated with ScanCode require an acknowledgment.
# ScanCode is a trademark of nexB Inc.
#
# You may not use this software except in compliance with the License.
# You may obtain a copy of the License at: http://apache.org/licenses/LICENSE-2.0
# Unless required by applicable law or agreed to in writing, software distributed
# under the License is distributed on an "AS IS" BASIS, WITHOUT WARRANTIES OR
# CONDITIONS OF ANY KIND, either express or implied. See the License for the
# specific language governing permissions and limitations under the License.
#
# When you publish or redistribute any data created with ScanCode or any ScanCode
# derivative work, you must accompany this data with the following acknowledgment:
#
#  Generated with ScanCode and provided on an "AS IS" BASIS, WITHOUT WARRANTIES
#  OR CONDITIONS OF ANY KIND, either express or implied. No content created from
#  ScanCode should be considered or used as legal advice. Consult an Attorney
#  for any legal advice.
#  ScanCode is a free software code scanning tool from nexB Inc. and others.
#  Visit https://github.com/nexB/scancode-toolkit/ for support and download.

from __future__ import absolute_import
from __future__ import print_function
from __future__ import division
from __future__ import unicode_literals

from collections import OrderedDict
import json
import os
from unittest.case import skipIf

import click
click.disable_unicode_literals_warning = True

from commoncode import fileutils
from commoncode.fileutils import fsencode
from commoncode.testcase import FileDrivenTesting
from commoncode.system import on_linux
from commoncode.system import on_mac
from commoncode.system import on_windows

from scancode.cli_test_utils import check_json_scan
from scancode.cli_test_utils import load_json_result
from scancode.cli_test_utils import run_scan_click
from scancode.cli_test_utils import run_scan_plain

test_env = FileDrivenTesting()
test_env.test_data_dir = os.path.join(os.path.dirname(__file__), 'data')

"""
Most of these tests spawn new process as if launched from the command line. Some
of these CLI tests are dependent on py.test monkeypatch to ensure we are testing
the actual command outputs as if using a real command line call. Some are using
a plain subprocess to the same effect.
"""


def test_package_option_detects_packages(monkeypatch):
    test_dir = test_env.get_test_loc('package', copy=True)
    result_file = test_env.get_temp_file('json')
    args = ['--package', test_dir, '--json', result_file]
    run_scan_click(args, monkeypatch=monkeypatch)
    assert os.path.exists(result_file)
    result = open(result_file).read()
    assert 'package.json' in result


def test_verbose_option_with_packages(monkeypatch):
    test_dir = test_env.get_test_loc('package', copy=True)
    result_file = test_env.get_temp_file('json')
    args = ['--package', '--verbose', test_dir, '--json', result_file]
    result = run_scan_click(args, monkeypatch=monkeypatch)
    assert 'package.json' in result.output
    assert os.path.exists(result_file)
    result = open(result_file).read()
    assert 'package.json' in result


def test_copyright_option_detects_copyrights():
    test_dir = test_env.get_test_loc('copyright', copy=True)
    result_file = test_env.get_temp_file('json')
    run_scan_click(['--copyright', test_dir, '--json', result_file])
    assert os.path.exists(result_file)
    assert len(open(result_file).read()) > 10


def test_verbose_option_with_copyrights(monkeypatch):
    test_dir = test_env.get_test_loc('copyright', copy=True)
    result_file = test_env.get_temp_file('json')
    args = ['--copyright', '--verbose', test_dir, '--json', result_file]
    result = run_scan_click(args, monkeypatch=monkeypatch)
    assert os.path.exists(result_file)
    assert 'copyright_acme_c-c.c' in result.output
    assert len(open(result_file).read()) > 10


def test_license_option_detects_licenses():
    test_dir = test_env.get_test_loc('license', copy=True)
    result_file = test_env.get_temp_file('json')
    args = ['--license', test_dir, '--json', result_file, '--verbose']
    run_scan_click(args)
    assert os.path.exists(result_file)
    assert len(open(result_file).read()) > 10


def test_usage_and_help_return_a_correct_script_name_on_all_platforms():
    result = run_scan_click(['--help'])
    assert 'Usage: scancode [OPTIONS]' in result.output
    # this was showing up on Windows
    assert 'scancode-script.py' not in result.output

    result = run_scan_click([], expected_rc=2)
    assert 'Usage: scancode [OPTIONS]' in result.output
    # this was showing up on Windows
    assert 'scancode-script.py' not in result.output

    result = run_scan_click(['-xyz'], expected_rc=2)
    # this was showing up on Windows
    assert 'scancode-script.py' not in result.output


def test_scan_info_does_collect_info():
    test_dir = test_env.extract_test_tar('info/basic.tgz')
    result_file = test_env.get_temp_file('json')
    args = ['--info', '--strip-root', test_dir, '--json', result_file]
    run_scan_click(args)
    check_json_scan(test_env.get_test_loc('info/basic.expected.json'), result_file)


def test_scan_info_does_collect_info_with_root():
    test_dir = test_env.extract_test_tar('info/basic.tgz')
    result_file = test_env.get_temp_file('json')
    run_scan_click(['--info', test_dir, '--json', result_file])
    check_json_scan(test_env.get_test_loc('info/basic.rooted.expected.json'), result_file)


def test_scan_info_returns_full_root():
    test_dir = test_env.extract_test_tar('info/basic.tgz')
    result_file = test_env.get_temp_file('json')
    args = ['--info', '--full-root', test_dir, '--json', result_file]
    run_scan_click(args)
    result_data = json.loads(open(result_file, 'rb').read())
    file_paths = [f['path'] for f in result_data['files']]
    assert 12 == len(file_paths)
    root = fileutils.as_posixpath(test_dir)
    assert all(p.startswith(root) for p in file_paths)


def test_scan_info_returns_correct_full_root_with_single_file():
    test_file = test_env.get_test_loc('info/basic.tgz')
    result_file = test_env.get_temp_file('json')
    args = ['--info', '--full-root', test_file, '--json', result_file]
    run_scan_click(args)
    result_data = json.loads(open(result_file, 'rb').read())
    files = result_data['files']
    # we have a single file
    assert len(files) == 1
    scanned_file = files[0]
    # and we check that the path is the full path without repeating the file name
    assert fileutils.as_posixpath(test_file) == scanned_file['path']


def test_scan_info_returns_does_not_strip_root_with_single_file():
    test_file = test_env.get_test_loc('single/iproute.c')
    result_file = test_env.get_temp_file('json')
    args = ['--info', '--strip-root', test_file, '--json', result_file]
    run_scan_click(args)
    check_json_scan(test_env.get_test_loc('single/iproute.expected.json'), result_file, strip_dates=True)


def test_scan_info_license_copyrights():
    test_dir = test_env.extract_test_tar('info/basic.tgz')
    result_file = test_env.get_temp_file('json')
    args = ['--info', '--license', '--copyright', '--strip-root', test_dir, '--json', result_file]
    run_scan_click(args)
    check_json_scan(test_env.get_test_loc('info/all.expected.json'), result_file)


def test_scan_license_with_url_template():
    test_dir = test_env.get_test_loc('plugin_license/license_url', copy=True)
    result_file = test_env.get_temp_file('json')
    args = ['--license', '--license-url-template', 'https://example.com/urn:{}',
             test_dir, '--json-pp', result_file]
    run_scan_click(args)
    check_json_scan(test_env.get_test_loc('plugin_license/license_url.expected.json'), result_file)


def test_scan_noinfo_license_copyrights_with_root():
    test_dir = test_env.extract_test_tar('info/basic.tgz')
    result_file = test_env.get_temp_file('json')
    args = ['--email', '--url', '--license', '--copyright', test_dir, '--json', result_file]
    run_scan_click(args)
    check_json_scan(test_env.get_test_loc('info/all.rooted.expected.json'), result_file)


def test_scan_email_url_info():
    test_dir = test_env.extract_test_tar('info/basic.tgz')
    result_file = test_env.get_temp_file('json')
    args = ['--email', '--url', '--info', '--strip-root', test_dir, '--json', result_file]
    run_scan_click(args)
    check_json_scan(test_env.get_test_loc('info/email_url_info.expected.json'), result_file)


def test_scan_should_not_fail_on_faulty_pdf_or_pdfminer_bug_but_instead_report_errors_and_keep_trucking_with_json():
    test_file = test_env.get_test_loc('failing/patchelf.pdf')
    result_file = test_env.get_temp_file('test.json')
    args = ['--copyright', '--strip-root', test_file, '--json', result_file]
    result = run_scan_click(args, expected_rc=1)
    check_json_scan(test_env.get_test_loc('failing/patchelf.expected.json'), result_file)
    assert 'Some files failed to scan' in result.output
    assert 'patchelf.pdf' in result.output


def test_scan_with_errors_always_includes_full_traceback():
    test_file = test_env.get_test_loc('failing/patchelf.pdf')
    result_file = test_env.get_temp_file('test.json')
    args = ['--copyright', test_file, '--json', result_file]
    result = run_scan_click(args, expected_rc=1)
    assert 'Some files failed to scan' in result.output
    assert 'patchelf.pdf' in result.output
    result_json = json.loads(open(result_file).read())
    expected = 'error: unpack requires a string argument of length 8'
    assert expected in result_json['files'][0]['scan_errors'][-1]
    assert result_json['files'][0]['scan_errors'][0].startswith('ERROR: for scanner: copyrights')


def test_failing_scan_return_proper_exit_code():
    test_file = test_env.get_test_loc('failing/patchelf.pdf')
    result_file = test_env.get_temp_file('test.json')
    args = ['--copyright', test_file, '--json', result_file]
    run_scan_click(args, expected_rc=1)


def test_scan_should_not_fail_on_faulty_pdf_or_pdfminer_bug_but_instead_report_errors_and_keep_trucking_with_html():
    test_file = test_env.get_test_loc('failing/patchelf.pdf')
    result_file = test_env.get_temp_file('test.html')
    args = ['--copyright', test_file, '--html', result_file]
    run_scan_click(args, expected_rc=1)


def test_scan_should_not_fail_on_faulty_pdf_or_pdfminer_bug_but_instead_report_errors_and_keep_trucking_with_html_app():
    test_file = test_env.get_test_loc('failing/patchelf.pdf')
    result_file = test_env.get_temp_file('test.app.html')
    args = ['--copyright', test_file, '--html-app', result_file]
    run_scan_click(args, expected_rc=1)


def test_scan_works_with_multiple_processes():
    test_dir = test_env.get_test_loc('multiprocessing', copy=True)

    # run the same scan with one or three processes
    result_file_1 = test_env.get_temp_file('json')
    args = ['--copyright', '--processes', '1', test_dir, '--json', result_file_1]
    run_scan_click(args)

    result_file_3 = test_env.get_temp_file('json')
    args = ['--copyright', '--processes', '3', test_dir, '--json', result_file_3]
    run_scan_click(args)
    res1 = json.loads(open(result_file_1).read())
    res3 = json.loads(open(result_file_3).read())
    assert sorted(res1['files']) == sorted(res3['files'])


def test_scan_works_with_no_processes_in_threaded_mode():
    test_dir = test_env.get_test_loc('multiprocessing', copy=True)

    # run the same scan with zero or one process
    result_file_0 = test_env.get_temp_file('json')
    args = ['--copyright', '--processes', '0', test_dir, '--json', result_file_0]
    result0 = run_scan_click(args)
    assert 'Disabling multi-processing' in result0.output

    result_file_1 = test_env.get_temp_file('json')
    args = ['--copyright', '--processes', '1', test_dir, '--json', result_file_1]
    run_scan_click(args)
    res0 = json.loads(open(result_file_0).read())
    res1 = json.loads(open(result_file_1).read())
    assert sorted(res0['files']) == sorted(res1['files'])


def test_scan_works_with_no_processes_non_threaded_mode():
    test_dir = test_env.get_test_loc('multiprocessing', copy=True)

    # run the same scan with zero or one process
    result_file_0 = test_env.get_temp_file('json')
    args = ['--copyright', '--processes', '-1', test_dir, '--json', result_file_0]
    result0 = run_scan_click(args)
    assert 'Disabling multi-processing and multi-threading' in result0.output

    result_file_1 = test_env.get_temp_file('json')
    args = ['--copyright', '--processes', '1', test_dir, '--json', result_file_1]
    run_scan_click(args)
    res0 = json.loads(open(result_file_0).read())
    res1 = json.loads(open(result_file_1).read())
    assert sorted(res0['files']) == sorted(res1['files'])


def test_scan_works_with_multiple_processes_and_timeouts():
    # this contains test files with a lot of copyrights that should
    # take more thant timeout to scan
    test_dir = test_env.get_test_loc('timeout', copy=True)
    # add some random bytes to the test files to ensure that the license results will
    # not be cached
    import time, random
    for tf in fileutils.resource_iter(test_dir, with_dirs=False):
        with open(tf, 'ab') as tfh:
            tfh.write(
                '(c)' + str(time.time()) + repr([random.randint(0, 10 ** 6) for _ in range(10000)]) + '(c)')

    result_file = test_env.get_temp_file('json')

    args = ['--copyright', '--processes', '2', '--timeout', '0.000001',
            '--strip-root', test_dir, '--json', result_file]
    run_scan_click(args, expected_rc=1)

    expected = [
        [(u'path', u'test1.txt'),
         (u'type', u'file'),
         (u'copyrights', []),
         (u'scan_errors', [u'ERROR: for scanner: copyrights:\nERROR: Processing interrupted: timeout after 0 seconds.'])],
        [(u'path', u'test2.txt'),
         (u'type', u'file'),
         (u'copyrights', []),
         (u'scan_errors', [u'ERROR: for scanner: copyrights:\nERROR: Processing interrupted: timeout after 0 seconds.'])],
        [(u'path', u'test3.txt'),
         (u'type', u'file'),
         (u'copyrights', []),
         (u'scan_errors', [u'ERROR: for scanner: copyrights:\nERROR: Processing interrupted: timeout after 0 seconds.'])]
    ]

    result_json = json.loads(open(result_file).read(), object_pairs_hook=OrderedDict)
    assert sorted(expected) == sorted(x.items() for x in result_json['files'])


def check_scan_does_not_fail_when_scanning_unicode_files_and_paths(verbosity):
    test_dir = test_env.get_test_loc(u'unicodepath/uc')
    result_file = test_env.get_temp_file('json')

    if on_linux:
        test_dir = fsencode(test_dir)
        result_file = fsencode(result_file)

    args = ['--info', '--license', '--copyright', '--package',
            '--email', '--url', '--strip-root', test_dir , '--json',
            result_file] + ([verbosity] if verbosity else [])
    results = run_scan_click(args)

    # the paths for each OS end up encoded differently.
    # See for details:
    # https://github.com/nexB/scancode-toolkit/issues/390
    # https://github.com/nexB/scancode-toolkit/issues/688

    if on_linux:
        expected = 'unicodepath/unicodepath.expected-linux.json' + verbosity
    elif on_mac:
        expected = 'unicodepath/unicodepath.expected-mac.json' + verbosity
    elif on_windows:
        expected = 'unicodepath/unicodepath.expected-win.json' + verbosity

    check_json_scan(test_env.get_test_loc(expected), result_file, strip_dates=True)
    return results


def test_scan_does_not_fail_when_scanning_unicode_files_and_paths_default():
    result = check_scan_does_not_fail_when_scanning_unicode_files_and_paths('')
    assert result.output


def test_scan_does_not_fail_when_scanning_unicode_files_and_paths_verbose():
    result = check_scan_does_not_fail_when_scanning_unicode_files_and_paths('--verbose')
    assert result.output


def test_scan_does_not_fail_when_scanning_unicode_files_and_paths_quiet():
    result = check_scan_does_not_fail_when_scanning_unicode_files_and_paths('--quiet')
    assert not result.output


@skipIf(on_windows, 'Python tar cannot extract these files on Windows')
def test_scan_does_not_fail_when_scanning_unicode_test_files_from_express():

    # On Windows, Python tar cannot extract these files. Other
    # extractors either fail or change the file name, making the test
    # moot. Git cannot check these files. So for now it makes no sense
    # to test this on Windows at all. Extractcode works fine, but does
    # rename the problematic files.

    test_dir = test_env.extract_test_tar_raw(b'unicode_fixtures.tar.gz')
    test_dir = fsencode(test_dir)

    args = ['-n0', '--info', '--license', '--copyright', '--package', '--email',
            '--url', '--strip-root', '--json', '-', test_dir]
    run_scan_click(args)


def test_scan_can_handle_licenses_with_unicode_metadata():
    test_dir = test_env.get_test_loc('license_with_unicode_meta')
    result_file = test_env.get_temp_file('json')
    run_scan_click(['--license', test_dir, '--json', result_file])


def test_scan_quiet_to_file_does_not_echo_anything():
    test_dir = test_env.extract_test_tar('info/basic.tgz')
    result_file = test_env.get_temp_file('json')
    args = ['--quiet', '--info', test_dir, '--json', result_file]
    result = run_scan_click(args)
    assert not result.output


def test_scan_quiet_to_stdout_only_echoes_json_results():
    test_dir = test_env.extract_test_tar('info/basic.tgz')
    result_file = test_env.get_temp_file('json')
    args = ['--quiet', '--info', test_dir, '--json-pp', result_file]
    result_to_file = run_scan_click(args)
    assert not result_to_file.output

    # also test with an output of JSON to stdout
    args = ['--quiet', '--info', test_dir, '--json-pp', '-']
    result_to_stdout = run_scan_click(args)

    # outputs to file or stdout should be identical
    result1_output = open(result_file).read()
    assert result1_output == result_to_stdout.output


def test_scan_verbose_to_stdout_does_not_echo_ansi_escapes():
    test_dir = test_env.extract_test_tar('info/basic.tgz')
    args = ['--verbose', '--info', test_dir, '--json', '-']
    result = run_scan_click(args)
    assert '[?' not in result.output


def test_scan_can_return_matched_license_text():
    test_file = test_env.get_test_loc('license_text/test.txt')
    expected_file = test_env.get_test_loc('license_text/test.expected')
    result_file = test_env.get_temp_file('json')
    args = ['--license', '--license-text', '--strip-root', test_file, '--json', result_file]
    run_scan_click(args)
    check_json_scan(test_env.get_test_loc(expected_file), result_file)


@skipIf(on_windows, 'This test cannot run on windows as these are not legal file names.')
def test_scan_can_handle_weird_file_names():
    test_dir = test_env.extract_test_tar('weird_file_name/weird_file_name.tar.gz')
    result_file = test_env.get_temp_file('json')
    args = ['-c', '-i', '--strip-root', test_dir, '--json', result_file]
    result = run_scan_click(args)
    assert "KeyError: 'sha1'" not in result.output

    # Some info vary on each OS
    # See https://github.com/nexB/scancode-toolkit/issues/438 for details
    if on_linux:
        expected = 'weird_file_name/expected-linux.json'
    elif on_mac:
        expected = 'weird_file_name/expected-mac.json'
    else:
        raise Exception('Not a supported OS?')
    check_json_scan(test_env.get_test_loc(expected), result_file, regen=False)


def test_scan_can_handle_non_utf8_file_names_on_posix():
    test_dir = test_env.extract_test_tar_raw('non_utf8/non_unicode.tgz')
    result_file = test_env.get_temp_file('json')

    if on_linux:
        test_dir = fsencode(test_dir)
        result_file = fsencode(result_file)

    args = ['-i', '--strip-root', test_dir, '--json', result_file]
    run_scan_click(args)

    # the paths for each OS end up encoded differently.
    # See for details:
    # https://github.com/nexB/scancode-toolkit/issues/390
    # https://github.com/nexB/scancode-toolkit/issues/688

    if on_linux:
        expected = 'non_utf8/expected-linux.json'
    elif on_mac:
        expected = 'non_utf8/expected-mac.json'
    elif on_windows:
        expected = 'non_utf8/expected-win.json'

    check_json_scan(test_env.get_test_loc(expected), result_file, regen=False)


def test_scan_can_run_from_other_directory():
    test_file = test_env.get_test_loc('altpath/copyright.c')
    expected_file = test_env.get_test_loc('altpath/copyright.expected.json')
    result_file = test_env.get_temp_file('json')
    work_dir = os.path.dirname(result_file)
    args = ['-ci', '--strip-root', test_file, '--json', result_file]
    run_scan_plain(args, cwd=work_dir)
    check_json_scan(test_env.get_test_loc(expected_file), result_file, strip_dates=True)


def test_scan_logs_errors_messages_not_verbosely_on_stderr():
    test_file = test_env.get_test_loc('errors', copy=True)
    args = ['-pi', '-n', '0', test_file, '--json', '-']
    _rc, stdout, stderr = run_scan_plain(args, expected_rc=1)
    assert 'Path: errors/package.json' in stderr
    assert "Expecting ':' delimiter: line 5 column 12 (char 143)" in stdout
    assert "Expecting ':' delimiter: line 5 column 12 (char 143)" not in stderr


def test_scan_logs_errors_messages_not_verbosely_on_stderr_with_multiprocessing():
    test_file = test_env.get_test_loc('errors', copy=True)
    args = ['-pi', '-n', '2', test_file, '--json', '-']
    _rc, stdout, stderr = run_scan_plain(args, expected_rc=1)
    assert 'Path: errors/package.json' in stderr
    assert "Expecting ':' delimiter: line 5 column 12 (char 143)" in stdout
    assert "Expecting ':' delimiter: line 5 column 12 (char 143)" not in stderr


def test_scan_logs_errors_messages_verbosely_with_verbose():
    test_file = test_env.get_test_loc('errors', copy=True)
    args = ['-pi', '--verbose', '-n', '0', test_file, '--json', '-']
    _rc, stdout, stderr = run_scan_plain(args, expected_rc=1)
    assert 'package.json' in stderr
    assert 'delimiter: line 5 column 12' in stdout
    assert 'delimiter: line 5 column 12' in stderr
    assert 'ValueError: Expecting' in stdout


def test_scan_logs_errors_messages_verbosely_with_verbose_and_multiprocessing():
    test_file = test_env.get_test_loc('errors', copy=True)
    args = ['-pi', '--verbose', '-n', '2', test_file, '--json', '-']
    _rc, stdout, stderr = run_scan_plain(args, expected_rc=1)
    assert 'package.json' in stderr
    assert 'delimiter: line 5 column 12' in stdout
    assert 'delimiter: line 5 column 12' in stderr
    assert 'ValueError: Expecting' in stdout


def test_scan_progress_display_is_not_damaged_with_long_file_names_plain():
    test_dir = test_env.get_test_loc('long_file_name')
    result_file = test_env.get_temp_file('json')
    args = ['--copyright', test_dir, '--json', result_file]
    _rc, stdout, stderr = run_scan_plain(args)
    expected1 = 'Scanned: abcdefghijklmnopqr...234567890123456789.c'
    expected2 = 'Scanned: 0123456789012345678901234567890123456789.c'
    expected3 = 'abcdefghijklmnopqrtu0123456789012345678901234567890123456789abcdefghijklmnopqrtu0123456789012345678901234567890123456789.c'
    assert expected1 not in stdout
    assert expected2 not in stdout
    assert expected3 not in stdout
    assert expected1 not in stderr
    assert expected2 not in stderr
    assert expected3 not in stderr


def test_scan_progress_display_is_not_damaged_with_long_file_names(monkeypatch):
    test_dir = test_env.get_test_loc('long_file_name')
    result_file = test_env.get_temp_file('json')
    args = ['--copyright', test_dir, '--json', result_file]
    result = run_scan_click(args, monkeypatch=monkeypatch)
    if on_windows:
        expected1 = 'Scanned: 0123456789012345678901234567890123456789.c'
        expected2 = 'Scanned: abcdefghijklmnopqrt...0123456789012345678'
        expected3 = 'abcdefghijklmnopqrtu0123456789012345678901234567890123456789abcdefghijklmnopqrtu0123456789012345678901234567890123456789.c'
        try:
            assert expected1 in result.output
            assert expected2 not in result.output
            assert expected3 not in result.output
        except:
            print()
            print('output:')
            print(result.output)
            print()
            raise
    else:
        expected1 = 'Scanned: abcdefghijklmnopqr...234567890123456789.c'
        expected2 = 'Scanned: 0123456789012345678901234567890123456789.c'
        expected3 = 'abcdefghijklmnopqrtu0123456789012345678901234567890123456789abcdefghijklmnopqrtu0123456789012345678901234567890123456789.c'
        assert expected1 in result.output
        assert expected2 in result.output
        assert expected3 not in result.output


def test_scan_does_scan_php_composer():
    test_file = test_env.get_test_loc('composer/composer.json')
    expected_file = test_env.get_test_loc('composer/composer.expected.json')
    result_file = test_env.get_temp_file('results.json')
    run_scan_click(['--package', test_file, '--json', result_file])
    check_json_scan(expected_file, result_file)


def test_scan_does_scan_rpm():
    test_file = test_env.get_test_loc('rpm/fping-2.4-0.b2.rhfc1.dag.i386.rpm')
    expected_file = test_env.get_test_loc('rpm/fping-2.4-0.b2.rhfc1.dag.i386.rpm.expected.json')
    result_file = test_env.get_temp_file('results.json')
    run_scan_click(['--package', test_file, '--json', result_file])
    check_json_scan(expected_file, result_file, regen=False)


def test_scan_cli_help(regen=False):
    expected_file = test_env.get_test_loc('help/help.txt')
    result = run_scan_click(['--help'])
    if regen:
        with open(expected_file, 'wb') as ef:
            ef.write(result.output)
    assert open(expected_file).read() == result.output


def test_scan_errors_out_with_unknown_option():
    test_file = test_env.get_test_loc('license_text/test.txt')
    args = ['--json--info', test_file]
    result = run_scan_click(args, expected_rc=2)
    assert 'Error: no such option: --json--info' in result.output


def test_scan_to_json_without_FILE_does_not_write_to_next_option():
    test_file = test_env.get_test_loc('license_text/test.txt')
    args = ['--json', '--info', test_file]
    result = run_scan_click(args, expected_rc=2)
    assert ('Error: Invalid value for "--json": Illegal file name '
            'conflicting with an option name: --info.') in result.output


def test_scan_errors_out_with_conflicting_root_options():
    test_file = test_env.get_test_loc('license_text/test.txt')
    result_file = test_env.get_temp_file('results.json')
    args = ['--strip-root', '--full-root', '--json', result_file, '--info', test_file]
    result = run_scan_click(args, expected_rc=2)
    assert ('Error: The option --strip-root cannot be used together with the '
            '--full-root option(s) and --full-root is used.') in result.output


def test_scan_errors_out_with_conflicting_verbosity_options():
    test_file = test_env.get_test_loc('license_text/test.txt')
    result_file = test_env.get_temp_file('results.json')
    args = ['--quiet', '--verbose', '--json', result_file, '--info', test_file]
    result = run_scan_click(args, expected_rc=2)
    assert ('Error: The option --quiet cannot be used together with the '
            '--verbose option(s) and --verbose is used. You can set only one of '
            'these options at a time.') in result.output


def test_scan_with_timing_json_return_timings_for_each_scanner():
    test_dir = test_env.extract_test_tar('timing/basic.tgz')
    result_file = test_env.get_temp_file('json')
    args = ['--email', '--url', '--license', '--copyright', '--info',
            '--package', '--timing', '--json', result_file, test_dir]
    run_scan_click(args)
    file_results = load_json_result(result_file)['files']
    # NB: these keys are the name of the scan plugins in setup.py
    expected = set(['emails', 'urls', 'licenses', 'copyrights', 'info', 'packages'])
    check_timings(expected, file_results)


def test_scan_with_timing_jsonpp_return_timings_for_each_scanner():
    test_dir = test_env.extract_test_tar('timing/basic.tgz')
    result_file = test_env.get_temp_file('json')
    args = ['--email', '--url', '--license', '--copyright', '--info',
            '--package', '--timing', '--verbose', '--json-pp', result_file, test_dir]
    run_scan_click(args)
    file_results = load_json_result(result_file)['files']
    # NB: these keys are the name of the scan plugins in setup.py
    expected = set(['emails', 'urls', 'licenses', 'copyrights', 'info', 'packages'])
    check_timings(expected, file_results)


def check_timings(expected, file_results):
    for res in file_results:
        scan_timings = res['scan_timings']

        if not res['type'] == 'file':
            # should be an empty dict for dirs
            assert not scan_timings
            continue

        assert scan_timings

        for scanner, timing in scan_timings.items():
            assert scanner in expected
            assert timing

<<<<<<< HEAD

def test_summary_counts_when_using_disk_cache():
    test_file = test_env.get_test_loc('resource/samples')
    result_file = test_env.get_temp_file('json')
    args = ['--info', '-n', '-1', '--max-in-memory', '-1', test_file, '--json', result_file]
    result = run_scan_click(args, expected_rc=0)
    assert ('44 resource(s): 33 file(s) and 11 directorie(s)') in result.output


def test_scan_should_not_fail_with_low_max_in_memory_setting_when_ignoring_files():
    test_file = test_env.get_test_loc('resource/client')
    result_file = test_env.get_temp_file('json')
    args = ['--info', '-n', '-1', '--ignore', '*.gif', '--max-in-memory=1', test_file, '--json', result_file]
    run_scan_click(args, expected_rc=0)


def test_display_summary_edge_case_scan_time_zero():
    from cStringIO import StringIO
    import sys

    from scancode.cli import display_summary
    from scancode.resource import Codebase

    # Set up test codebase
    test_codebase = test_env.get_test_loc('resource/client')
    codebase = Codebase(test_codebase, strip_root=True)
    codebase.timings['scan'] = 0
    scan_names = ''
    processes = 0
    verbose = False

    # Redirect summary output from `stderr` to `result`
    result = StringIO()
    sys.stderr = result

    # Output from `display_summary` will be in `result`
    display_summary(codebase, scan_names, processes, verbose)

    # Set `stderr` back
    sys.stderr = sys.__stderr__

    # No exception should be thrown and this assertion should pass
    assert 'Scan Speed:     0.00 files/sec.' in result.getvalue()
=======
def test_check_error_count():
    test_dir = test_env.get_test_loc('failing')
    result_file = test_env.get_temp_file('json')
    args = ['--email','--url',test_dir,'--json',result_file]
    result = run_scan_click(args,expected_rc=1)
    output = result.output
    output = output.replace('\n',' ').replace('   ',' ')
    output = output.split(' ')
    error_files = output.count('Path:')
    error_count = output[output.index('count:')+1]
    assert str(error_files) == str(error_count)
>>>>>>> eaac50c1
<|MERGE_RESOLUTION|>--- conflicted
+++ resolved
@@ -677,7 +677,6 @@
             assert scanner in expected
             assert timing
 
-<<<<<<< HEAD
 
 def test_summary_counts_when_using_disk_cache():
     test_file = test_env.get_test_loc('resource/samples')
@@ -721,16 +720,16 @@
 
     # No exception should be thrown and this assertion should pass
     assert 'Scan Speed:     0.00 files/sec.' in result.getvalue()
-=======
+
+
 def test_check_error_count():
     test_dir = test_env.get_test_loc('failing')
     result_file = test_env.get_temp_file('json')
-    args = ['--email','--url',test_dir,'--json',result_file]
-    result = run_scan_click(args,expected_rc=1)
+    args = ['--email', '--url', test_dir, '--json', result_file]
+    result = run_scan_click(args, expected_rc=1)
     output = result.output
-    output = output.replace('\n',' ').replace('   ',' ')
+    output = output.replace('\n', ' ').replace('   ', ' ')
     output = output.split(' ')
     error_files = output.count('Path:')
-    error_count = output[output.index('count:')+1]
-    assert str(error_files) == str(error_count)
->>>>>>> eaac50c1
+    error_count = output[output.index('count:') + 1]
+    assert str(error_files) == str(error_count)