--- conflicted
+++ resolved
@@ -3,8 +3,4 @@
     - mpl-1.1
     - gpl-2.0-plus
     - lgpl-2.1-plus
-<<<<<<< HEAD
-    - mpl-1.1
-=======
->>>>>>> 908f0cd4
     - gpl