--- conflicted
+++ resolved
@@ -13,19 +13,6 @@
 def dedent(text):
     return textwrap.dedent(text.lstrip("\n"))
 
-<<<<<<< HEAD
-def egg_to_package(file):
-    """ Extracts the package name from an egg.
-
-        >>> egg_to_package("PyYAML-3.10-py2.7-macosx-10.7-x86_64.egg")
-        ('PyYAML', '3.10-py2.7-macosx-10.7-x86_64.egg')
-        >>> egg_to_package("python_ldap-2.3.9-py2.7-macosx-10.3-fat.egg")
-        ('python-ldap', '2.3.9-py2.7-macosx-10.3-fat.egg')
-    """
-    dist = pkg_resources.Distribution.from_location(None, file)
-    name = dist.project_name
-    return (name, file[len(name)+1:])
-=======
 def maintain_cwd(f):
     @functools.wraps(f)
     def maintain_cwd_helper(*args, **kwargs):
@@ -35,7 +22,18 @@
         finally:
             os.chdir(orig_dir)
     return maintain_cwd_helper
->>>>>>> 301ce1e4
+
+def egg_to_package(file):
+    """ Extracts the package name from an egg.
+
+        >>> egg_to_package("PyYAML-3.10-py2.7-macosx-10.7-x86_64.egg")
+        ('PyYAML', '3.10-py2.7-macosx-10.7-x86_64.egg')
+        >>> egg_to_package("python_ldap-2.3.9-py2.7-macosx-10.3-fat.egg")
+        ('python-ldap', '2.3.9-py2.7-macosx-10.3-fat.egg')
+    """
+    dist = pkg_resources.Distribution.from_location(None, file)
+    name = dist.project_name
+    return (name, file[len(name)+1:])
 
 def file_to_package(file, basedir=None):
     """ Returns the package name for a given file.
