# -*- coding: utf-8 -*-
#
# Copyright (c) nexB Inc. and others. All rights reserved.
# ScanCode is a trademark of nexB Inc.
# SPDX-License-Identifier: Apache-2.0
# See http://www.apache.org/licenses/LICENSE-2.0 for the license text.
# See https://github.com/nexB/scancode-toolkit for support or download.
# See https://aboutcode.org for more information about nexB OSS projects.
#

import click
import csv

from commoncode.cliutils import PluggableCommandLineOption
from licensedcode.models import load_licenses
from licensedcode.models import load_rules


LICENSES_FIELDNAMES = [
    "key",
    "short_name",
    "name",
    "category",
    "owner",
    "text",
    "words_count",
    "notes",
    "minimum_coverage",
    "homepage_url",
    "is_exception",
    "language",
    "is_unknown",
    "spdx_license_key",
    "reference_url",
    "text_urls",
    "other_urls",
    "standard_notice",
    "license_filename",
    "faq_url",
    "ignorable_authors",
    "ignorable_copyrights",
    "ignorable_holders",
    "ignorable_urls",
    "ignorable_emails",
    "osi_license_key",
    "osi_url",
    "other_spdx_license_keys",
]


RULES_FIELDNAMES = [
    "identifier",
    "license_expression",
    "relevance",
    "text",
    "words_count",
    "category",
    "is_false_positive",
    "is_license_text",
    "is_license_notice",
    "is_license_tag",
    "is_license_reference",
    "is_license_intro",
    "has_unknown",
    "only_known_words",
    "notes",
    "referenced_filenames",
    "minimum_coverage",
    "ignorable_copyrights",
    "ignorable_holders",
    "ignorable_authors",
    "ignorable_urls",
    "ignorable_emails",
]


SCANCODE_LICENSEDB_URL = "https://scancode-licensedb.aboutcode.org/{}"


def write_data_to_csv(data, output_csv, fieldnames):

    with open(output_csv, "w") as f:
        w = csv.DictWriter(f, fieldnames=fieldnames)
        w.writeheader()
        for entry in data:
            w.writerow(entry)


def filter_by_attribute(data, attribute, required_key):
    """
    Filters by attribute, if value is required_key.
    Example `attribute`: `category`. Example `required_key`: `Permissive`.
    """
    return [entry for entry in data if entry.get(attribute, "None") == required_key]


def flatten_output(data):

    assert isinstance(data, list)

    output = []
    for entry in data:
        assert isinstance(entry, dict)

        output_entry = {}
        for key, value in entry.items():
            if value is None:
                continue

            if isinstance(value, list):
                value = " ".join(value)
            elif not isinstance(value, str):
                value = repr(value)

            output_entry[key] = value

        output.append(output_entry)

    return output


@click.command()
@click.option(
    "-l",
    "--licenses",
    type=click.Path(dir_okay=False, writable=True, readable=False),
    default=None,
    metavar="FILE",
    help="Write all Licenses data to the csv FILE.",
    cls=PluggableCommandLineOption,
)
@click.option(
    "-r",
    "--rules",
    type=click.Path(dir_okay=False, writable=True, readable=False),
    default=None,
    metavar="FILE",
    help="Write all Rules data to the csv FILE.",
    cls=PluggableCommandLineOption,
)
@click.option(
    "-c",
    "--category",
    type=str,
    default=None,
    metavar="STRING",
    help="An optional filter to only output licenses/rules of this category. "
    "Example STRING: `permissive`.",
    cls=PluggableCommandLineOption,
)
<<<<<<< HEAD
@click.option(
    "-k",
    "--license-key",
    type=str,
    default=None,
    metavar="STRING",
    help="An optional filter to only output licenses/rules which has this license key. "
    "Example STRING: `mit`.",
=======
@click.option('-k', '--lic-key',
    type=str,
    default=None,
    metavar='STRING',
    help='An optional filter to only output licenses/rules which has this lic key. '
         'Example STRING: `mit`.',
>>>>>>> 132e6b8c
    cls=PluggableCommandLineOption,
)
@click.option(
    "-t",
    "--with-text",
    is_flag=True,
    default=False,
<<<<<<< HEAD
    help="Also include the license/rules texts (First 200 characters). "
    "Note that this increases the file size significantly.",
=======
    help='Also include the lic/rules texts (First 200 characters). '
         'Note that this increases the file size significantly.', 
>>>>>>> 132e6b8c
    cls=PluggableCommandLineOption,
)
@click.help_option("-h", "--help")
def cli(licenses, rules, category, license_key, with_text):
    """
    Write Licenses/Rules from scancode into a CSV file with all details.
    Output can be optionally filtered by category/lic-key.
    """
    licenses_output = []
    rules_output = []

    licenses_data = load_licenses()

    if licenses:
        for lic in licenses_data.values():
            license_data = lic.to_dict()
            if with_text:
<<<<<<< HEAD
                license_data["text"] = license.text[:200]
            license_data["is_unknown"] = license.is_unknown
            license_data["words_count"] = len(license.text)
            license_data["reference_url"] = SCANCODE_LICENSEDB_URL.format(license.key)
=======
                license_data['text'] = lic.text[:200]
            license_data['is_unknown'] = lic.is_unknown
            license_data['words_count'] = len(lic.text)
            license_data['reference_url'] = SCANCODE_LICENSEDB_URL.format(lic.key)
>>>>>>> 132e6b8c
            licenses_output.append(license_data)

        if category:
            licenses_output = filter_by_attribute(
                data=licenses_output, attribute="category", required_key=category
            )

        if license_key:
            licenses_output = filter_by_attribute(
                data=licenses_output,
                attribute="key",
                required_key=license_key,
            )

        licenses_output = flatten_output(data=licenses_output)
        write_data_to_csv(data=licenses_output, output_csv=licenses, fieldnames=LICENSES_FIELDNAMES)

    if rules:
        rules_data = list(load_rules())
        for rule in rules_data:
            rule_data = rule.to_dict()
            rule_data["identifier"] = rule.identifier
            rule_data["referenced_filenames"] = rule.referenced_filenames
            if with_text:
                rule_data["text"] = rule.text()[:200]
            rule_data["has_unknown"] = rule.has_unknown
            rule_data["words_count"] = len(rule.text())
            try:
                rule_data["category"] = licenses_data[rule_data["license_expression"]].category
            except KeyError:
                pass
            rules_output.append(rule_data)

        if category:
            rules_output = filter_by_attribute(
                data=rules_output,
                attribute="category",
                required_key=category,
            )

        if license_key:
            rules_output = filter_by_attribute(
                data=rules_output,
                attribute="license_expression",
                required_key=license_key,
            )

        rules_output = flatten_output(rules_output)
        write_data_to_csv(data=rules_output, output_csv=rules, fieldnames=RULES_FIELDNAMES)


if __name__ == "__main__":
    cli()<|MERGE_RESOLUTION|>--- conflicted
+++ resolved
@@ -148,7 +148,6 @@
     "Example STRING: `permissive`.",
     cls=PluggableCommandLineOption,
 )
-<<<<<<< HEAD
 @click.option(
     "-k",
     "--license-key",
@@ -157,14 +156,6 @@
     metavar="STRING",
     help="An optional filter to only output licenses/rules which has this license key. "
     "Example STRING: `mit`.",
-=======
-@click.option('-k', '--lic-key',
-    type=str,
-    default=None,
-    metavar='STRING',
-    help='An optional filter to only output licenses/rules which has this lic key. '
-         'Example STRING: `mit`.',
->>>>>>> 132e6b8c
     cls=PluggableCommandLineOption,
 )
 @click.option(
@@ -172,20 +163,15 @@
     "--with-text",
     is_flag=True,
     default=False,
-<<<<<<< HEAD
     help="Also include the license/rules texts (First 200 characters). "
     "Note that this increases the file size significantly.",
-=======
-    help='Also include the lic/rules texts (First 200 characters). '
-         'Note that this increases the file size significantly.', 
->>>>>>> 132e6b8c
     cls=PluggableCommandLineOption,
 )
 @click.help_option("-h", "--help")
 def cli(licenses, rules, category, license_key, with_text):
     """
     Write Licenses/Rules from scancode into a CSV file with all details.
-    Output can be optionally filtered by category/lic-key.
+    Output can be optionally filtered by category/license-key.
     """
     licenses_output = []
     rules_output = []
@@ -196,17 +182,10 @@
         for lic in licenses_data.values():
             license_data = lic.to_dict()
             if with_text:
-<<<<<<< HEAD
-                license_data["text"] = license.text[:200]
-            license_data["is_unknown"] = license.is_unknown
-            license_data["words_count"] = len(license.text)
-            license_data["reference_url"] = SCANCODE_LICENSEDB_URL.format(license.key)
-=======
-                license_data['text'] = lic.text[:200]
-            license_data['is_unknown'] = lic.is_unknown
-            license_data['words_count'] = len(lic.text)
-            license_data['reference_url'] = SCANCODE_LICENSEDB_URL.format(lic.key)
->>>>>>> 132e6b8c
+                license_data["text"] = lic.text[:200]
+            license_data["is_unknown"] = lic.is_unknown
+            license_data["words_count"] = len(lic.text)
+            license_data["reference_url"] = SCANCODE_LICENSEDB_URL.format(lic.key)
             licenses_output.append(license_data)
 
         if category:
