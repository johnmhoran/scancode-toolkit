# -*- coding: utf-8 -*-
#
# Copyright (c) nexB Inc. and others. All rights reserved.
# http://nexb.com and https://github.com/nexB/scancode-toolkit/
# The ScanCode software is licensed under the Apache License version 2.0.
# Data generated with ScanCode require an acknowledgment.
# ScanCode is a trademark of nexB Inc.
#
# You may not use this software except in compliance with the License.
# You may obtain a copy of the License at: http://apache.org/licenses/LICENSE-2.0
# Unless required by applicable law or agreed to in writing, software distributed
# under the License is distributed on an "AS IS" BASIS, WITHOUT WARRANTIES OR
# CONDITIONS OF ANY KIND, either express or implied. See the License for the
# specific language governing permissions and limitations under the License.
#
# When you publish or redistribute any data created with ScanCode or any ScanCode
# derivative work, you must accompany this data with the following acknowledgment:
#
#  Generated with ScanCode and provided on an "AS IS" BASIS, WITHOUT WARRANTIES
#  OR CONDITIONS OF ANY KIND, either express or implied. No content created from
#  ScanCode should be considered or used as legal advice. Consult an Attorney
#  for any legal advice.
#  ScanCode is a free software code scanning tool from nexB Inc. and others.
#  Visit https://github.com/nexB/scancode-toolkit/ for support and download.


import io

import attr
import click
<<<<<<< HEAD
from license_expression import Licensing
=======
click.disable_unicode_literals_warning = True
>>>>>>> c738287d
import saneyaml

from licensedcode import cache
from licensedcode import models
from licensedcode import match_hash

"""
A script to generate license detection rules from a simple text data file.

Note that the .yml data files are validated and the script will report
errors and stop if a rule data is not valid.

Typicaly validation errors include:
- missing license expressions
- unknown license keys
- presence of multiple is_license_xxx: flags (only one is allowed)

The file buildrules-template.txt is an template of this data file.
The file buildrules-exmaples.txt is an example of this data file.
This file contains one or more block of data such as:

 ----------------------------------------
 license_expression: foo OR bar
 relevance: 100
 is_license_notice: yes
 ---
 This is licensed under a choice of foo or bar.
 ----------------------------------------

The first section (before ---) contains the data in valid YAML that
will be saved in the rule's .yml file.

The second section (after ---) contains the rule text saved in the
the .RULE text file.

If a RULE already exists, it is skipped.
"""


@attr.attrs(slots=True)
class RuleData(object):
    data_lines = attr.ib()
    text_lines = attr.ib()
    raw_data = attr.ib(default=None)
    data = attr.ib(default=None)
    text = attr.ib(default=None)

    def __attrs_post_init__(self, *args, **kwargs):
        self.raw_data = rdat = '\n'.join(self.data_lines).strip()
        self.text = '\n'.join(self.text_lines).strip()

        # validate YAML syntax
        try:
            self.data = saneyaml.load(rdat)
        except:
            print('########################################################')
            print('Invalid YAML:')
            print(rdat)
            print('########################################################')
            raise


def load_data(location='00-new-licenses.txt'):
    """
    Load rules metadata  and text from file at ``location``. Return a list of
    LicenseRulew.
    """
    with io.open(location, encoding='utf-8') as o:
        lines = o.read().splitlines(False)

    rules = []

    data_lines = []
    text_lines = []
    in_data = False
    in_text = False
    last_lines = []
    for ln, line in enumerate(lines, 1):
        last_lines.append(': '.join([str(ln), line]))
        if line == '----------------------------------------':
            if not (ln == 1 or in_text):
                raise Exception('Invalid structure: #{ln}: {line}\n'.format(**locals()) +
                                '\n'.join(last_lines[-10:]))

            in_data = True
            in_text = True
            if data_lines and ''.join(text_lines).strip():
                rules.append(RuleData(data_lines=data_lines, text_lines=text_lines))

            data_lines = []
            text_lines = []
            continue

        if line == '---':
            if not in_data:
                raise Exception(
                    'Invalid structure: #{ln}: {line}\n'.format(**locals()) +
                    '\n'.join(last_lines[-10:]))

            in_data = False
            in_text = True
            continue

        if in_data:
            data_lines.append(line)
            continue

        if in_text:
            text_lines.append(line)
            continue

    return rules


def rule_exists(text):
    """
    Return the matched rule identifier if the text is an existing rule matched
    exactly, False otherwise.
    """
    idx = cache.get_index()

    matches = idx.match(query_string=text)
    if not matches:
        return False
    if len(matches) > 1:
        return False
    match = matches[0]
    if match.matcher == match_hash.MATCH_HASH:
        return match.rule.identifier


def all_rule_tokens():
    """
    Return a set of tuples of tokens, one corresponding to every existing and
    added rules. Used to avoid duplicates.
    """
    rule_tokens = set()
    for rule in models.get_rules():
        rule_tokens.add(tuple(rule.tokens()))
    return rule_tokens


def find_rule_base_loc(license_expression):
    """
    Return a new, unique and non-existing base name location suitable to create
    a new rule using the a license_expression as a prefix.
    """
    return models.find_rule_base_location(
        license_expression, rules_directory=models.rules_data_dir)


@click.command()
@click.argument('licenses_file', type=click.Path(), metavar='FILE')
@click.help_option('-h', '--help')
def cli(licenses_file):
    """
    Create rules from a text file with delimited blocks of metadata and texts.

    As an example a file would contains one of more blocks such as this:

\b
        ----------------------------------------
        license_expression: lgpl-2.1
        relevance: 100
        is_license_notice: yes
        ---
        This program is free software; you can redistribute it and/or modify
        it under the terms of the GNU Lesser General Public License
        version 2.1 as published by the Free Software Foundation;
        ----------------------------------------
    """

    rules_data = load_data(licenses_file)
    rules_tokens = all_rule_tokens()

    licenses_by_key = cache.get_licenses_db()
    skinny_rules = []

    for rdata in rules_data:
        relevance = rdata.data.get('relevance')
        rdata.data['has_stored_relevance'] = bool(relevance)

        minimum_coverage = rdata.data.get('minimum_coverage')
        rdata.data['has_stored_minimum_coverage'] = bool(minimum_coverage)

        rl = models.BasicRule(**rdata.data)
        rl.stored_text = rdata.text
        skinny_rules.append(rl)

    models.validate_rules(skinny_rules, licenses_by_key, with_text=True)

    print()
    for rule in skinny_rules:
        existing = rule_exists(rule.text())
        if existing:
            print('Skipping existing rule:', existing, 'with text:\n', rule.text()[:50].strip(), '...')
            continue

        if rule.is_false_positive:
            base_name = 'false-positive'
        elif rule.is_license_intro:
            base_name = 'license-intro'
        else:
            base_name = rule.license_expression

        base_loc = find_rule_base_loc(base_name)

        rd = rule.to_dict()
        rd['stored_text'] = rule.stored_text
        rd['has_stored_relevance'] = rule.has_stored_relevance
        rd['has_stored_minimum_coverage'] = rule.has_stored_minimum_coverage

        rulerec = models.Rule(**rd)

        rulerec.data_file = base_loc + '.yml'
        rulerec.text_file = base_loc + '.RULE'

        rule_tokens = tuple(rulerec.tokens())

        if rule_tokens in rules_tokens:
            print('Skipping already added rule with text for:', base_name)
        else:
            rules_tokens.add(rule_tokens)
            rulerec.dump()
            models.update_ignorables(rulerec, verbose=False)
            print('Rule added:', 'file://' + rulerec.data_file, '\n', 'file://' + rulerec.text_file,)


if __name__ == '__main__':
    cli()<|MERGE_RESOLUTION|>--- conflicted
+++ resolved
@@ -28,11 +28,6 @@
 
 import attr
 import click
-<<<<<<< HEAD
-from license_expression import Licensing
-=======
-click.disable_unicode_literals_warning = True
->>>>>>> c738287d
 import saneyaml
 
 from licensedcode import cache
