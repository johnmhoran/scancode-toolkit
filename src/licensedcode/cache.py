#
# Copyright (c) 2018 nexB Inc. and others. All rights reserved.
# http://nexb.com and https://github.com/nexB/scancode-toolkit/
# The ScanCode software is licensed under the Apache License version 2.0.
# Data generated with ScanCode require an acknowledgment.
# ScanCode is a trademark of nexB Inc.
#
# You may not use this software except in compliance with the License.
# You may obtain a copy of the License at: http://apache.org/licenses/LICENSE-2.0
# Unless required by applicable law or agreed to in writing, software distributed
# under the License is distributed on an "AS IS" BASIS, WITHOUT WARRANTIES OR
# CONDITIONS OF ANY KIND, either express or implied. See the License for the
# specific language governing permissions and limitations under the License.
#
# When you publish or redistribute any data created with ScanCode or any ScanCode
# derivative work, you must accompany this data with the following acknowledgment:
#
#  Generated with ScanCode and provided on an "AS IS" BASIS, WITHOUT WARRANTIES
#  OR CONDITIONS OF ANY KIND, either express or implied. No content created from
#  ScanCode should be considered or used as legal advice. Consult an Attorney
#  for any legal advice.
#  ScanCode is a free software code scanning tool from nexB Inc. and others.
#  Visit https://github.com/nexB/scancode-toolkit/ for support and download.


from functools import partial
from hashlib import md5
from os.path import exists
from os.path import getmtime
from os.path import getsize
from os.path import join

import yg.lockfile  # NOQA

from commoncode.fileutils import resource_iter
from commoncode.fileutils import create_dir
from commoncode import ignore

from scancode_config import scancode_cache_dir
from scancode_config import scancode_src_dir
from scancode_config import SCANCODE_DEV_MODE

"""
An on-disk persistent cache of LicenseIndex. The index is pickled and
invalidated if there are any changes in the code or licenses text or rules.
Loading and dumping the cached index is safe to use across multiple processes
using lock files.
"""

LICENSE_INDEX_LOCK_TIMEOUT = 60 * 4

# global in-memory cache of the main license index instance
_LICENSES_BY_KEY_INDEX = None


def get_index(cache_dir=scancode_cache_dir, check_consistency=SCANCODE_DEV_MODE,
              return_value=True):
    """
    Return and eventually cache an index built from an iterable of rules.
    Build the index from the built-in rules dataset.
    """
    global _LICENSES_BY_KEY_INDEX
    if not _LICENSES_BY_KEY_INDEX:
        _LICENSES_BY_KEY_INDEX = get_cached_index(cache_dir, check_consistency)
    if return_value:
        return _LICENSES_BY_KEY_INDEX


# global in-memory cache of a mapping of key -> license instance
_LICENSES_BY_KEY = {}


def get_licenses_db(licenses_data_dir=None, _test_mode=False):
    """
    Return a mapping of license key -> license object.
    """
    global _LICENSES_BY_KEY
    if not _LICENSES_BY_KEY or _test_mode:
        from licensedcode.models import load_licenses
        if not licenses_data_dir:
            from licensedcode.models import licenses_data_dir as ldd
            licenses_data_dir = ldd
        lics_by_key = load_licenses(licenses_data_dir)

        if _test_mode:
            # Do not cache when testing
            return lics_by_key

        _LICENSES_BY_KEY = lics_by_key
    return _LICENSES_BY_KEY


# global in-memory cache of Licensing object built from all active licenses
_LICENSING = {}


def get_licensing(_test_licenses=None):
    """
    Return and cache a license_expression.Licensing objet built from the all the
    licenses.
    """
    global _LICENSING
    if not _LICENSING or _test_licenses:

        if _test_licenses:
            licenses = _test_licenses
        else:
            licenses = get_licenses_db()

        from license_expression import LicenseSymbolLike
        from license_expression import Licensing

        licensing = Licensing((LicenseSymbolLike(lic) for lic in licenses.values()))

        if _test_licenses:
            # Do not cache when testing
            return licensing

        _LICENSING = licensing

    return _LICENSING


# global in-memory cache for the unknown license symbol
_UNKNOWN_SPDX_SYMBOL = None


def get_unknown_spdx_symbol(_test_licenses=None):
    """
    Return the unknown SPDX license symbol.

    Note: the `_test_licenses` arg is a mapping of key: license used for testing
    instead of the standard license db.
    """
    global _UNKNOWN_SPDX_SYMBOL
    if not _UNKNOWN_SPDX_SYMBOL or _test_licenses:
        from license_expression import LicenseSymbolLike

        if _test_licenses:
            licenses = _test_licenses
        else:
            licenses = get_licenses_db()

        unknown = LicenseSymbolLike(licenses[u'unknown-spdx'])

        if _test_licenses:
            # Do not cache when testing
            return unknown

        _UNKNOWN_SPDX_SYMBOL = unknown
    return _UNKNOWN_SPDX_SYMBOL


# global in-memory cache for SPDX license as a LicenseSymbol->LicenseLikeSymbol
# wrapping a full License object
_LICENSE_SYMBOLS_BY_SPDX_KEY = None


def get_spdx_symbols(_test_licenses=None):
    """
    Return a mapping of {lowercased SPDX license key: LicenseSymbolLike} where
    LicenseSymbolLike wraps a License object

    Note: the `_test_licenses` arg is a mapping of key: license used for testing
    instead of the standard license db.
    """
    global _LICENSE_SYMBOLS_BY_SPDX_KEY
    if not _LICENSE_SYMBOLS_BY_SPDX_KEY or _test_licenses:
        from license_expression import LicenseSymbolLike
        symbols_by_spdx_key = {}

        if _test_licenses:
            licenses = _test_licenses
        else:
            licenses = get_licenses_db()

        for lic in licenses.values():
            if not (lic.spdx_license_key or lic.other_spdx_license_keys):
                continue

            symbol = LicenseSymbolLike(lic)
            if lic.spdx_license_key:
                slk = lic.spdx_license_key.lower()
                existing = symbols_by_spdx_key.get(slk)
                if existing:
                    raise ValueError(
                        'Duplicated SPDX license key: %(slk)r defined in '
                        '%(lic)r and %(existing)r' % locals())

                symbols_by_spdx_key[slk] = symbol

            for other_spdx in lic.other_spdx_license_keys:
                if not (other_spdx and other_spdx.strip()):
                    continue
                slk = other_spdx.lower()
                existing = symbols_by_spdx_key.get(slk)
                if existing:
                    raise ValueError(
                        'Duplicated "other" SPDX license key: %(slk)r defined '
                        'in %(lic)r and %(existing)r' % locals())
                symbols_by_spdx_key[slk] = symbol

        if _test_licenses:
            # Do not cache when testing
            return symbols_by_spdx_key

        _LICENSE_SYMBOLS_BY_SPDX_KEY = symbols_by_spdx_key
    return _LICENSE_SYMBOLS_BY_SPDX_KEY


def get_cached_index(cache_dir=scancode_cache_dir,
                     check_consistency=SCANCODE_DEV_MODE,
                     # used for testing only
                     timeout=LICENSE_INDEX_LOCK_TIMEOUT,
                     tree_base_dir=scancode_src_dir,
                     licenses_data_dir=None, rules_data_dir=None,
                     use_dumps=True):
    """
    Return a LicenseIndex: either load a cached index or build and cache the
    index.
    - If the cache does not exist, a new index is built and cached.
    - If `check_consistency` is True, the cache is checked for consistency and
      rebuilt if inconsistent or stale.
    - If `check_consistency` is False, the cache is NOT checked for consistency
      If the cache files exist but ARE stale, the cache WILL NOT be rebuilt
    """
    from licensedcode.index import LicenseIndex
    from licensedcode.models import get_rules
    from licensedcode.models import get_all_spdx_key_tokens
    from licensedcode.models import licenses_data_dir as ldd
    from licensedcode.models import rules_data_dir as rdd

    licenses_data_dir = licenses_data_dir or ldd
    rules_data_dir = rules_data_dir or rdd

    lock_file, checksum_file, cache_file = get_license_cache_paths(cache_dir)

    has_cache = exists(cache_file)
    has_tree_checksum = exists(checksum_file)

    # bypass check if no consistency check is needed
    if has_cache and has_tree_checksum and not check_consistency:
        return load_index(cache_file)

    # here, we have no cache or we want a validity check: lock, check
    # and build or rebuild as needed
    try:
        # acquire lock and wait until timeout to get a lock or die
        with yg.lockfile.FileLock(lock_file, timeout=timeout):
            current_checksum = None
            # is the current cache consistent or stale?
            if has_cache and has_tree_checksum:
                # if we have a saved cached index
                # load saved tree_checksum and compare with current tree_checksum
                with open(checksum_file, 'r') as etcs:
                    existing_checksum = etcs.read()
                current_checksum = tree_checksum(tree_base_dir=tree_base_dir)
                if current_checksum == existing_checksum:
                    # The cache is consistent with the latest code and data
                    # load and return
                    return load_index(cache_file)

            # Here, the cache is not consistent with the latest code and
            # data: It is either stale or non-existing: we need to
            # rebuild the index and cache it

            # FIXME: caching a pickle of this would be 10x times faster
            license_db = get_licenses_db(licenses_data_dir=licenses_data_dir)

            rules = get_rules(
                licenses_data_dir=licenses_data_dir,
                rules_data_dir=rules_data_dir)

            spdx_tokens = set(get_all_spdx_key_tokens(license_db))

            idx = LicenseIndex(rules, _spdx_tokens=spdx_tokens)

            with open(cache_file, 'wb') as ifc:
                if use_dumps:
                    ifc.write(idx.dumps())
                else:
                    idx.dump(ifc)

            # save the new checksums tree
            with open(checksum_file, 'w') as ctcs:
                ctcs.write(current_checksum
                           or tree_checksum(tree_base_dir=tree_base_dir))

            return idx

    except yg.lockfile.FileLockTimeout:
        # TODO: handle unable to lock in a nicer way
        raise


def load_index(cache_file, use_loads=False):
    """
    Return a LicenseIndex loaded from cache.
    """
    from licensedcode.index import LicenseIndex
    with open(cache_file, 'rb') as ifc:
        # Note: weird but read() + loads() is much (twice++???) faster than load()
        try:
            if use_loads:
                return LicenseIndex.loads(ifc.read())
            else:
                return LicenseIndex.load(ifc)
        except Exception as e:
            import traceback
            msg =(
                '\n'
                'ERROR: Failed to load license cache (the file may be corrupted ?).\n'
                'Please delete "{cache_file}" and retry.\n'
                'If the problem persists, copy this error message '
<<<<<<< HEAD
                'and submit a bug report.\n'.format(**locals()))
            raise ex_type(message).with_traceback(ex_traceback)
=======
                'and submit a bug report.\n'.format(**locals())
            )
            msg += '\n' + traceback.format_exc()
            raise Exception(msg)

>>>>>>> c738287d


_ignored_from_hash = partial(
    ignore.is_ignored,
    ignores={
        '*.pyc': 'pyc files',
        '*~': 'temp gedit files',
        '*.swp': 'vi swap files'
    },
    unignores={}
)


def tree_checksum(tree_base_dir=scancode_src_dir, _ignored=_ignored_from_hash):
    """
    Return a checksum computed from a file tree using the file paths, size and
    last modified time stamps. The purpose is to detect is there has been any
    modification to source code or data files and use this as a proxy to verify
    the cache consistency.

    NOTE: this is not 100% fool proof but good enough in practice.
    """
    resources = resource_iter(tree_base_dir, ignored=_ignored, with_dirs=False)
    hashable = (pth + str(getmtime(pth)) + str(getsize(pth)) for pth in resources)
    hashable = ''.join(sorted(hashable))
<<<<<<< HEAD
    hashable=hashable.encode('utf-8')
=======
    if py3:
        hashable = hashable.encode('utf-8')
>>>>>>> c738287d
    return md5(hashable).hexdigest()


def get_license_cache_paths(cache_dir=scancode_cache_dir):
    """
    Return a tuple of index cache files given a master `cache_dir`
    """
    idx_cache_dir = join(cache_dir, 'license_index')
    create_dir(idx_cache_dir)

    lock_file = join(idx_cache_dir, 'lockfile')
    checksum_file = join(idx_cache_dir, 'tree_checksums')
    cache_file = join(idx_cache_dir, 'index_cache')

    return lock_file, checksum_file, cache_file<|MERGE_RESOLUTION|>--- conflicted
+++ resolved
@@ -312,17 +312,10 @@
                 'ERROR: Failed to load license cache (the file may be corrupted ?).\n'
                 'Please delete "{cache_file}" and retry.\n'
                 'If the problem persists, copy this error message '
-<<<<<<< HEAD
-                'and submit a bug report.\n'.format(**locals()))
-            raise ex_type(message).with_traceback(ex_traceback)
-=======
                 'and submit a bug report.\n'.format(**locals())
             )
             msg += '\n' + traceback.format_exc()
             raise Exception(msg)
-
->>>>>>> c738287d
-
 
 _ignored_from_hash = partial(
     ignore.is_ignored,
@@ -347,12 +340,7 @@
     resources = resource_iter(tree_base_dir, ignored=_ignored, with_dirs=False)
     hashable = (pth + str(getmtime(pth)) + str(getsize(pth)) for pth in resources)
     hashable = ''.join(sorted(hashable))
-<<<<<<< HEAD
-    hashable=hashable.encode('utf-8')
-=======
-    if py3:
-        hashable = hashable.encode('utf-8')
->>>>>>> c738287d
+    hashable = hashable.encode('utf-8')
     return md5(hashable).hexdigest()
 
 
