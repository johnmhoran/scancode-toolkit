--- conflicted
+++ resolved
@@ -486,16 +486,14 @@
              'this package. For instance an SRPM is the "source package" for a '
              'binary RPM.')
 
-<<<<<<< HEAD
-    extra_data = Mapping(
-        label='extra data',
-        help='A Mapping where arbitrary data that is related to the Package can be stored ')
-=======
     installed_files = List(
         item_type=PackageFile,
         label='installed files',
         help='List of files installed by this package.')
->>>>>>> 5d33b05f
+
+    extra_data = Mapping(
+        label='extra data',
+        help='A Mapping where arbitrary data that is related to the Package can be stored ')
 
     def __attrs_post_init__(self, *args, **kwargs):
         if not self.type and hasattr(self, 'default_type'):
